--- conflicted
+++ resolved
@@ -74,16 +74,6 @@
 
 1.2.5    - 4/17/2019 Fixing the pip package, hopefully.
 
-<<<<<<< HEAD
-1.2.6    - 6/18/2019 Various compiler cmd line options parsing tweaks."
-
-1.2.7    - 6/18/2019 The File type fix."
-
-"""
-
-wllvm_version = '1.2.7'
-wllvm_date = 'June 18 2019'
-=======
 1.2.6    - 6/18/2019 Various compiler cmd line options parsing tweaks.
 
 1.2.7    - 3/23/2020 Added the LLVM_BITCODE_GENERATION_FLAGS  to allow LTO support.
@@ -92,5 +82,4 @@
 """
 
 wllvm_version = '1.2.8'
-wllvm_date = 'March 23 2020'
->>>>>>> 25fb8355
+wllvm_date = 'March 23 2020'