--- conflicted
+++ resolved
@@ -1,59 +1,12 @@
-<<<<<<< HEAD
-import os 
-=======
 """ A static class that allows the type of a file to be checked.
 """
 import os
->>>>>>> ea42d006
 
-from subprocess import *
+from subprocess import PIPE
 
 from .popenwrapper import Popen
 
 class FileType(object):
-<<<<<<< HEAD
-  # Provides int -> str map
-  revMap = { }
-
-  @classmethod
-  def getFileType(cls, fileName):
-      # This is a hacky way of determining
-      # the type of file we are looking at.
-      # Maybe we should use python-magic instead?
-
-      fileP = Popen(['file',os.path.realpath(fileName)], stdout=PIPE)
-      output = fileP.communicate()[0]
-      output = output.decode()
-      if 'ELF' in output and 'executable' in output:
-          return cls.ELF_EXECUTABLE
-      if 'Mach-O' in output and 'executable' in output:
-          return cls.MACH_EXECUTABLE
-      elif 'ELF' in output and 'shared' in output:
-          return cls.ELF_SHARED
-      elif 'Mach-O' in output and 'dynamically linked shared' in output:
-          return cls.MACH_SHARED
-      elif 'current ar archive' in output:
-          return cls.ARCHIVE
-      elif 'ELF' in output and 'relocatable' in output:
-          return cls.ELF_OBJECT
-      elif 'Mach-O' in output and 'object' in output:
-          return cls.MACH_OBJECT
-      else:
-          return cls.UNKNOWN
-
-  @classmethod
-  def init(cls):
-      for (index, name) in enumerate(('UNKNOWN',
-                                      'ELF_EXECUTABLE',
-                                      'ELF_OBJECT',
-                                      'ELF_SHARED',
-                                      'MACH_EXECUTABLE',
-                                      'MACH_OBJECT',
-                                      'MACH_SHARED',
-                                      'ARCHIVE')):
-          setattr(cls, name, index)
-          cls.revMap[index] = name
-=======
     """ A hack to grok the type of input files.
     """
 
@@ -117,7 +70,6 @@
                                         'ARCHIVE')):
             setattr(cls, name, index)
             cls.revMap[index] = name
->>>>>>> ea42d006
 
 # Initialise FileType static class
 FileType.init()