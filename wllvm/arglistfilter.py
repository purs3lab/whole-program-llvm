import logging, collections, os, re, sys

# Internal logger
_logger = logging.getLogger(__name__)

# Flag for dumping
DUMPING = False

# This class applies filters to GCC argument lists.  It has a few
# default arguments that it records, but does not modify the argument
# list at all.  It can be subclassed to change this behavior.
#
# The idea is that all flags accepting a parameter must be specified
# so that they know to consume an extra token from the input stream.
# Flags and arguments can be recorded in any way desired by providing
# a callback.  Each callback/flag has an arity specified - zero arity
# flags (such as -v) are provided to their callback as-is.  Higher
# arities remove the appropriate number of arguments from the list and
# pass them to the callback with the flag.
#
# Most flags can be handled with a simple lookup in a table - these
# are exact matches.  Other flags are more complex and can be
# recognized by regular expressions.  All regular expressions must be
# tried, obviously.  The first one that matches is taken, and no order
# is specified.  Try to avoid overlapping patterns.
class ArgumentListFilter(object):
    def __init__(self, inputList, exactMatches={}, patternMatches={}):
        defaultArgExactMatches = {

            '-o' : (1, ArgumentListFilter.outputFileCallback),
            '-c' : (0, ArgumentListFilter.compileOnlyCallback),
            '-E' : (0, ArgumentListFilter.preprocessOnlyCallback),
            '-S' : (0, ArgumentListFilter.assembleOnlyCallback),

            '--verbose' : (0, ArgumentListFilter.verboseFlagCallback),
            '--param' : (1, ArgumentListFilter.defaultBinaryCallback),
            '-aux-info' : (1, ArgumentListFilter.defaultBinaryCallback),

            #iam: presumably the len(inputFiles) == 0 in this case
            '--version' : (0, ArgumentListFilter.compileOnlyCallback),
            '-v' : (0, ArgumentListFilter.compileOnlyCallback),

            #warnings (apart from the regex below)
            '-w' : (0, ArgumentListFilter.compileOnlyCallback),
            '-W' : (0, ArgumentListFilter.compileOnlyCallback),


            #iam: if this happens, then we need to stop and think.
            '-emit-llvm' : (0, ArgumentListFilter.abortUnaryCallback),

            #iam: buildworld and buildkernel use these flags
            '-pipe' : (0, ArgumentListFilter.compileUnaryCallback),
            '-undef' : (0, ArgumentListFilter.compileUnaryCallback),
            '-nostdinc' : (0, ArgumentListFilter.compileUnaryCallback),
            '-nostdinc++' : (0, ArgumentListFilter.compileUnaryCallback),
            '-Qunused-arguments' : (0, ArgumentListFilter.compileUnaryCallback),
            '-no-integrated-as' : (0, ArgumentListFilter.compileUnaryCallback),
            '-integrated-as' : (0, ArgumentListFilter.compileUnaryCallback),
            #iam: gcc uses this in both compile and link, but clang only in compile
            '-pthread' : (0, ArgumentListFilter.compileUnaryCallback),
            # I think this is a compiler search path flag.  It is
            # clang only, so I don't think it counts as a separate CPP
            # flag.  Android uses this flag with its clang builds.
            '-nostdlibinc': (0, ArgumentListFilter.compileUnaryCallback),

            #iam: arm stuff
            '-mno-omit-leaf-frame-pointer' : (0, ArgumentListFilter.compileUnaryCallback),
            '-maes' : (0, ArgumentListFilter.compileUnaryCallback),
            '-mno-aes' : (0, ArgumentListFilter.compileUnaryCallback),
            '-mavx' : (0, ArgumentListFilter.compileUnaryCallback),
            '-mno-avx' : (0, ArgumentListFilter.compileUnaryCallback),
            '-mcmodel=kernel' : (0, ArgumentListFilter.compileUnaryCallback),
            '-mno-red-zone' : (0, ArgumentListFilter.compileUnaryCallback),
            '-mmmx' : (0, ArgumentListFilter.compileUnaryCallback),
            '-mno-mmx' : (0, ArgumentListFilter.compileUnaryCallback),
            '-msse' : (0, ArgumentListFilter.compileUnaryCallback),
            '-mno-sse2' : (0, ArgumentListFilter.compileUnaryCallback),
            '-msse2' : (0, ArgumentListFilter.compileUnaryCallback),
            '-mno-sse3' : (0, ArgumentListFilter.compileUnaryCallback),
            '-msse3' : (0, ArgumentListFilter.compileUnaryCallback),
            '-mno-sse' : (0, ArgumentListFilter.compileUnaryCallback),
            '-msoft-float' : (0, ArgumentListFilter.compileUnaryCallback),
            '-m3dnow' : (0, ArgumentListFilter.compileUnaryCallback),
            '-mno-3dnow' : (0, ArgumentListFilter.compileUnaryCallback),
            '-m32': (0, ArgumentListFilter.compileUnaryCallback),
            '-m64': (0, ArgumentListFilter.compileUnaryCallback),
            '-mstackrealign': (0, ArgumentListFilter.compileUnaryCallback),

            # Preprocessor assertion
            '-A' : (1, ArgumentListFilter.compileBinaryCallback),
            '-D' : (1, ArgumentListFilter.compileBinaryCallback),
            '-U' : (1, ArgumentListFilter.compileBinaryCallback),

            # Dependency generation
            '-M'  : (0, ArgumentListFilter.dependencyOnlyCallback),
            '-MM' : (0, ArgumentListFilter.dependencyOnlyCallback),
            '-MF' : (1, ArgumentListFilter.dependencyBinaryCallback),
            '-MG' : (0, ArgumentListFilter.dependencyOnlyCallback),
            '-MP' : (0, ArgumentListFilter.dependencyOnlyCallback),
            '-MT' : (1, ArgumentListFilter.dependencyBinaryCallback),
            '-MQ' : (1, ArgumentListFilter.dependencyBinaryCallback),
            '-MD' : (0, ArgumentListFilter.dependencyOnlyCallback),
            '-MMD' : (0, ArgumentListFilter.dependencyOnlyCallback),

            # Include
            '-I' : (1, ArgumentListFilter.compileBinaryCallback),
            '-idirafter' : (1, ArgumentListFilter.compileBinaryCallback),
            '-include' : (1, ArgumentListFilter.compileBinaryCallback),
            '-imacros' : (1, ArgumentListFilter.compileBinaryCallback),
            '-iprefix' : (1, ArgumentListFilter.compileBinaryCallback),
            '-iwithprefix' : (1, ArgumentListFilter.compileBinaryCallback),
            '-iwithprefixbefore' : (1, ArgumentListFilter.compileBinaryCallback),
            '-isystem' : (1, ArgumentListFilter.compileBinaryCallback),
            '-isysroot' : (1, ArgumentListFilter.compileBinaryCallback),
            '-iquote' : (1, ArgumentListFilter.compileBinaryCallback),
            '-imultilib' : (1, ArgumentListFilter.compileBinaryCallback),

            # Language
            '-ansi' : (0, ArgumentListFilter.compileUnaryCallback),
            '-pedantic' : (0, ArgumentListFilter.compileUnaryCallback),
            '-x' : (1, ArgumentListFilter.compileBinaryCallback),

            # Debug
            '-g' : (0, ArgumentListFilter.compileUnaryCallback),
            '-g0' : (0, ArgumentListFilter.compileUnaryCallback),     #iam: clang not gcc
            '-ggdb' : (0, ArgumentListFilter.compileUnaryCallback), 
            '-ggdb3' : (0, ArgumentListFilter.compileUnaryCallback), 
            '-gdwarf-2' : (0, ArgumentListFilter.compileUnaryCallback),
            '-gdwarf-3' : (0, ArgumentListFilter.compileUnaryCallback),
            '-gline-tables-only' : (0, ArgumentListFilter.compileUnaryCallback),

            '-p' : (0, ArgumentListFilter.compileUnaryCallback),
            '-pg' : (0, ArgumentListFilter.compileUnaryCallback),

            # Optimization
            '-O' : (0, ArgumentListFilter.compileUnaryCallback),
            '-O0' : (0, ArgumentListFilter.compileUnaryCallback),
            '-O1' : (0, ArgumentListFilter.compileUnaryCallback),
            '-O2' : (0, ArgumentListFilter.compileUnaryCallback),
            '-O3' : (0, ArgumentListFilter.compileUnaryCallback),
            '-Os' : (0, ArgumentListFilter.compileUnaryCallback),
            '-Ofast' : (0, ArgumentListFilter.compileUnaryCallback),
            '-Og' : (0, ArgumentListFilter.compileUnaryCallback),
            # Component-specifiers
            '-Xclang' : (1, ArgumentListFilter.compileBinaryCallback),
            '-Xpreprocessor' : (1, ArgumentListFilter.defaultBinaryCallback),
            '-Xassembler' : (1, ArgumentListFilter.defaultBinaryCallback),
            '-Xlinker' : (1, ArgumentListFilter.defaultBinaryCallback),
            # Linker
            '-l' : (1, ArgumentListFilter.linkBinaryCallback),
            '-L' : (1, ArgumentListFilter.linkBinaryCallback),
            '-T' : (1, ArgumentListFilter.linkBinaryCallback),
            '-u' : (1, ArgumentListFilter.linkBinaryCallback),
            #iam: specify the entry point
            '-e' : (1, ArgumentListFilter.linkBinaryCallback),
            # runtime library search path
            '-rpath' : (1, ArgumentListFilter.linkBinaryCallback),
            # iam: showed up in buildkernel
            '-shared' : (0, ArgumentListFilter.linkUnaryCallback),
            '-static' : (0, ArgumentListFilter.linkUnaryCallback),
            '-pie' : (0, ArgumentListFilter.linkUnaryCallback),
            '-nostdlib' : (0, ArgumentListFilter.linkUnaryCallback),
            '-nodefaultlibs' : (0, ArgumentListFilter.linkUnaryCallback),
            '-rdynamic' : (0, ArgumentListFilter.linkUnaryCallback),
            # darwin flags
            '-dynamiclib' : (0, ArgumentListFilter.linkUnaryCallback),
            '-current_version' : (1, ArgumentListFilter.linkBinaryCallback),
            '-compatibility_version' : (1, ArgumentListFilter.linkBinaryCallback),

            # dragonegg mystery argument
            '--64' : (0, ArgumentListFilter.compileUnaryCallback),

            # binutils nonsense
            '-print-multi-directory' : (0, ArgumentListFilter.compileUnaryCallback),
            '-print-multi-lib' : (0, ArgumentListFilter.compileUnaryCallback),
            '-print-libgcc-file-name' : (0, ArgumentListFilter.compileUnaryCallback),

            # Code coverage instrumentation
            '-fprofile-arcs' : (0, ArgumentListFilter.compileLinkUnaryCallback),
            '-coverage' : (0, ArgumentListFilter.compileLinkUnaryCallback),
            '--coverage' : (0, ArgumentListFilter.compileLinkUnaryCallback),

            #
            # BD: need to warn the darwin user that these flags will rain on their parade
            # (the Darwin ld is a bit single minded)
            #
            # 1) compilation with -fvisibility=hidden causes trouble when we try to
            #    attach bitcode filenames to an object file. The global symbols in object 
            #    files get turned into local symbols when we invoke 'ld -r'
            #
            # 2) all stripping commands (e.g., -dead_strip) remove the __LLVM segment after
            #    linking
            #
            # Update: found a fix for problem 1: add flag -keep_private_externs when
            # calling ld -r.
            #
            '-Wl,-dead_strip' :  (0, ArgumentListFilter.darwinWarningLinkUnaryCallback),
            
           }

        #
        # Patterns for other command-line arguments:
        # - inputFiles
        # - objectFiles (suffix .o)
        # - libraries + linker options as in -lxxx -Lpath or -Wl,xxxx
        # - preprocessor options as in -DXXX -Ipath
        # - compiler warning options: -W....
        # - optimiziation and other flags: -f...
        #
        defaultArgPatterns = {
            r'^.+\.(c|cc|cpp|C|cxx|i|s|S)$' : (0, ArgumentListFilter.inputFileCallback),
            #iam: the object file recogition is not really very robust, object files
            # should be determined by their existance and contents...
            r'^.+\.(o|lo|So|so|po|a|dylib)$' : (0, ArgumentListFilter.objectFileCallback),
            #iam: library.so.4.5.6 probably need a similar pattern for .dylib too.
            r'^.+\.dylib(\.\d)+$' : (0, ArgumentListFilter.objectFileCallback),
            r'^.+\.(So|so)(\.\d)+$' : (0, ArgumentListFilter.objectFileCallback),
            r'^-(l|L).+$' : (0, ArgumentListFilter.linkUnaryCallback),
            r'^-I.+$' : (0, ArgumentListFilter.compileUnaryCallback),
            r'^-D.+$' : (0, ArgumentListFilter.compileUnaryCallback),
            r'^-U.+$' : (0, ArgumentListFilter.compileUnaryCallback),
            r'^-Wl,.+$' : (0, ArgumentListFilter.linkUnaryCallback),
            r'^-W(?!l,).*$' : (0, ArgumentListFilter.compileUnaryCallback),
            r'^-f.+$' : (0, ArgumentListFilter.compileUnaryCallback),
            r'^-std=.+$' : (0, ArgumentListFilter.compileUnaryCallback),
            r'^-mtune=.+$' : (0, ArgumentListFilter.compileUnaryCallback),
            r'^--sysroot=.+$' :  (0, ArgumentListFilter.compileUnaryCallback),
            r'^-print-prog-name=.*$' : (0, ArgumentListFilter.compileUnaryCallback),
            r'^-print-file-name=.*$' : (0, ArgumentListFilter.compileUnaryCallback),
            
        }

        #iam: try and keep track of the files, input object, and output
        self.inputList = inputList
        self.inputFiles = []
        self.objectFiles = []
        self.outputFilename = None
        
        #iam: try and split the args into linker and compiler switches
        self.compileArgs = []
        self.linkArgs = []


        self.isVerbose = False
        self.isDependencyOnly = False
        self.isPreprocessOnly = False
        self.isAssembleOnly = False
        self.isAssembly = False
        self.isCompileOnly = False

        argExactMatches = dict(defaultArgExactMatches)
        argExactMatches.update(exactMatches)
        argPatterns = dict(defaultArgPatterns)
        argPatterns.update(patternMatches)

        self._inputArgs = collections.deque(inputList)

        #iam: parse the cmd line, bailing if we discover that there will be no second phase.
        while ( len(self._inputArgs) > 0   and
                not (self.isAssembly or
                     self.isAssembleOnly or
                     self.isPreprocessOnly  ) ):
            # Get the next argument
            currentItem = self._inputArgs.popleft()
            _logger.debug('Trying to match item ' + currentItem)
            # First, see if this exact flag has a handler in the table.
            # This is a cheap test.  Otherwise, see if the input matches
            # some pattern with a handler that we recognize
            if currentItem in argExactMatches:
                (arity, handler) = argExactMatches[currentItem]
                flagArgs = self._shiftArgs(arity)
                handler(self, currentItem, *flagArgs)
            else:
                matched = False
                for pattern, (arity, handler) in argPatterns.items():
                    if re.match(pattern, currentItem):
                        flagArgs = self._shiftArgs(arity)
                        handler(self, currentItem, *flagArgs)
                        matched = True
                        break
                # If no action has been specified, this is a zero-argument
                # flag that we should just keep.
                if not matched:
                    _logger.warning('Did not recognize the compiler flag "{0}"'.format(currentItem))
                    self.compileUnaryCallback(currentItem)

        if DUMPING:
            self.dump()

    def _shiftArgs(self, nargs):
        ret = []
        while nargs > 0:
            a = self._inputArgs.popleft()
            ret.append(a)
            nargs = nargs - 1
        return ret

    def abortUnaryCallback(self, flag):
<<<<<<< HEAD
        _logger.warning('Out of context experience: "{0}"'.format(str(self.inputList)))
=======
        _logger.warning('Out of context experience: "%s" "%s"', str(self.inputList), flag)
>>>>>>> ea42d006
        sys.exit(1)

    def inputFileCallback(self, infile):
        _logger.debug('Input file: ' + infile)
        self.inputFiles.append(infile)
        if re.search('\\.(s|S)$', infile):
            self.isAssembly = True

    def outputFileCallback(self, flag, filename):
        _logger.debug('outputFileCallback: %s %s', flag, filename)
        self.outputFilename = filename

    def objectFileCallback(self, objfile):
        _logger.debug('objectFileCallback: %s', objfile)
        self.objectFiles.append(objfile)

    def preprocessOnlyCallback(self, flag):
        _logger.debug('preprocessOnlyCallback: %s', flag)
        self.isPreprocessOnly = True

    def dependencyOnlyCallback(self, flag):
        _logger.debug('dependencyOnlyCallback: %s', flag)
        self.isDependencyOnly = True
        self.compileArgs.append(flag)

    def assembleOnlyCallback(self, flag):
        _logger.debug('assembleOnlyCallback: %s', flag)
        self.isAssembleOnly = True

    def verboseFlagCallback(self, flag):
        _logger.debug('verboseFlagCallback: %s', flag)
        self.isVerbose = True

    def compileOnlyCallback(self, flag):
        _logger.debug('compileOnlyCallback: %s', flag)
        self.isCompileOnly = True

    def linkUnaryCallback(self, flag):
        _logger.debug('linkUnaryCallback: %s', flag)
        self.linkArgs.append(flag)

    def compileUnaryCallback(self, flag):
        _logger.debug('compileUnaryCallback: %s', flag)
        self.compileArgs.append(flag)

    def darwinWarningLinkUnaryCallback(self, flag):
        _logger.debug('darwinWarningLinkUnaryCallback: %s', flag)
        if sys.platform.startswith('darwin'):
            _logger.warning('The flag "{0}" cannot be used with this tool'.format(flag))
            sys.exit(1)
        else:
            self.linkArgs.append(flag)

    def defaultBinaryCallback(self, flag, arg):
        _logger.warning('Ignoring compiler arg pair: "{0} {1}"'.format(flag, arg))

    def dependencyBinaryCallback(self, flag, arg):
        _logger.debug('dependencyBinaryCallback: %s %s', flag, arg)
        self.isDependencyOnly = True
        self.compileArgs.append(flag)
        self.compileArgs.append(arg)

    def compileBinaryCallback(self, flag, arg):
        _logger.debug('compileBinaryCallback: %s %s', flag, arg)
        self.compileArgs.append(flag)
        self.compileArgs.append(arg)


    def linkBinaryCallback(self, flag, arg):
        _logger.debug('linkBinaryCallback: %s %s', flag, arg)
        self.linkArgs.append(flag)
        self.linkArgs.append(arg)

    #flags common to both linking and compiling (coverage for example)
    def compileLinkUnaryCallback(self, flag):
        _logger.debug('compileLinkUnaryCallback: %s', flag)
        self.compileArgs.append(flag)
        self.linkArgs.append(flag)

    def getOutputFilename(self):
        if self.outputFilename is not None:
            return self.outputFilename
        elif self.isCompileOnly:
            #iam: -c but no -o, therefore the obj should end up in the cwd.
            (_, base) = os.path.split(self.inputFiles[0])
            (root, _) = os.path.splitext(base)
            return '{0}.o'.format(root)
        else:
            return 'a.out'

    # iam: returns a pair [objectFilename, bitcodeFilename] i.e .o and .bc.
    # the hidden flag determines whether the objectFile is hidden like the
    # bitcodeFile is (starts with a '.'), use the logging level & DUMPING flag to get a sense
    # of what is being written out.
    def getArtifactNames(self, srcFile, hidden=False):
        (_, srcbase) = os.path.split(srcFile)
        (srcroot, _) = os.path.splitext(srcbase)
        if hidden:
            objbase = '.{0}.o'.format(srcroot)
        else:
            objbase = '{0}.o'.format(srcroot)
        bcbase = '.{0}.o.bc'.format(srcroot)
        path = ''
        if self.outputFilename is not None:
            path = os.path.dirname(self.outputFilename)
        return [os.path.join(path, objbase), os.path.join(path, bcbase)]

    #iam: for printing our partitioning of the args
    def dump(self):
        _logger.debug('compileArgs: {0}'.format(self.compileArgs))
        _logger.debug('inputFiles: {0}'.format(self.inputFiles))
        _logger.debug('linkArgs: {0}'.format(self.linkArgs))
        _logger.debug('objectFiles: {0}'.format(self.objectFiles))
        _logger.debug('outputFilename: {0}'.format(self.outputFilename))
        for srcFile in self.inputFiles:
            _logger.debug('srcFile: {0}'.format(srcFile))
            (objFile, bcFile) = self.getArtifactNames(srcFile)
            _logger.debug('{0} ===> ({1}, {2})'.format(srcFile, objFile, bcFile))


<|MERGE_RESOLUTION|>--- conflicted
+++ resolved
@@ -1,4 +1,8 @@
-import logging, collections, os, re, sys
+import logging
+import collections
+import os
+import re
+import sys
 
 # Internal logger
 _logger = logging.getLogger(__name__)
@@ -123,8 +127,8 @@
             # Debug
             '-g' : (0, ArgumentListFilter.compileUnaryCallback),
             '-g0' : (0, ArgumentListFilter.compileUnaryCallback),     #iam: clang not gcc
-            '-ggdb' : (0, ArgumentListFilter.compileUnaryCallback), 
-            '-ggdb3' : (0, ArgumentListFilter.compileUnaryCallback), 
+            '-ggdb' : (0, ArgumentListFilter.compileUnaryCallback),
+            '-ggdb3' : (0, ArgumentListFilter.compileUnaryCallback),
             '-gdwarf-2' : (0, ArgumentListFilter.compileUnaryCallback),
             '-gdwarf-3' : (0, ArgumentListFilter.compileUnaryCallback),
             '-gline-tables-only' : (0, ArgumentListFilter.compileUnaryCallback),
@@ -185,7 +189,7 @@
             # (the Darwin ld is a bit single minded)
             #
             # 1) compilation with -fvisibility=hidden causes trouble when we try to
-            #    attach bitcode filenames to an object file. The global symbols in object 
+            #    attach bitcode filenames to an object file. The global symbols in object
             #    files get turned into local symbols when we invoke 'ld -r'
             #
             # 2) all stripping commands (e.g., -dead_strip) remove the __LLVM segment after
@@ -195,8 +199,8 @@
             # calling ld -r.
             #
             '-Wl,-dead_strip' :  (0, ArgumentListFilter.darwinWarningLinkUnaryCallback),
-            
-           }
+
+        }
 
         #
         # Patterns for other command-line arguments:
@@ -227,7 +231,7 @@
             r'^--sysroot=.+$' :  (0, ArgumentListFilter.compileUnaryCallback),
             r'^-print-prog-name=.*$' : (0, ArgumentListFilter.compileUnaryCallback),
             r'^-print-file-name=.*$' : (0, ArgumentListFilter.compileUnaryCallback),
-            
+
         }
 
         #iam: try and keep track of the files, input object, and output
@@ -235,7 +239,7 @@
         self.inputFiles = []
         self.objectFiles = []
         self.outputFilename = None
-        
+
         #iam: try and split the args into linker and compiler switches
         self.compileArgs = []
         self.linkArgs = []
@@ -256,10 +260,10 @@
         self._inputArgs = collections.deque(inputList)
 
         #iam: parse the cmd line, bailing if we discover that there will be no second phase.
-        while ( len(self._inputArgs) > 0   and
-                not (self.isAssembly or
-                     self.isAssembleOnly or
-                     self.isPreprocessOnly  ) ):
+        while (len(self._inputArgs) > 0   and
+               not (self.isAssembly or
+                    self.isAssembleOnly or
+                    self.isPreprocessOnly)):
             # Get the next argument
             currentItem = self._inputArgs.popleft()
             _logger.debug('Trying to match item ' + currentItem)
@@ -281,7 +285,7 @@
                 # If no action has been specified, this is a zero-argument
                 # flag that we should just keep.
                 if not matched:
-                    _logger.warning('Did not recognize the compiler flag "{0}"'.format(currentItem))
+                    _logger.warning('Did not recognize the compiler flag "%s"', currentItem)
                     self.compileUnaryCallback(currentItem)
 
         if DUMPING:
@@ -296,15 +300,11 @@
         return ret
 
     def abortUnaryCallback(self, flag):
-<<<<<<< HEAD
-        _logger.warning('Out of context experience: "{0}"'.format(str(self.inputList)))
-=======
         _logger.warning('Out of context experience: "%s" "%s"', str(self.inputList), flag)
->>>>>>> ea42d006
         sys.exit(1)
 
     def inputFileCallback(self, infile):
-        _logger.debug('Input file: ' + infile)
+        _logger.debug('Input file: %s', infile)
         self.inputFiles.append(infile)
         if re.search('\\.(s|S)$', infile):
             self.isAssembly = True
@@ -349,13 +349,13 @@
     def darwinWarningLinkUnaryCallback(self, flag):
         _logger.debug('darwinWarningLinkUnaryCallback: %s', flag)
         if sys.platform.startswith('darwin'):
-            _logger.warning('The flag "{0}" cannot be used with this tool'.format(flag))
+            _logger.warning('The flag "%s" cannot be used with this tool', flag)
             sys.exit(1)
         else:
             self.linkArgs.append(flag)
 
     def defaultBinaryCallback(self, flag, arg):
-        _logger.warning('Ignoring compiler arg pair: "{0} {1}"'.format(flag, arg))
+        _logger.warning('Ignoring compiler arg pair: "%s %s"', flag, arg)
 
     def dependencyBinaryCallback(self, flag, arg):
         _logger.debug('dependencyBinaryCallback: %s %s', flag, arg)
@@ -410,14 +410,11 @@
 
     #iam: for printing our partitioning of the args
     def dump(self):
-        _logger.debug('compileArgs: {0}'.format(self.compileArgs))
-        _logger.debug('inputFiles: {0}'.format(self.inputFiles))
-        _logger.debug('linkArgs: {0}'.format(self.linkArgs))
-        _logger.debug('objectFiles: {0}'.format(self.objectFiles))
-        _logger.debug('outputFilename: {0}'.format(self.outputFilename))
+        _logger.debug('compileArgs: %s\ninputFiles: %s\nlinkArgs: %s',
+                      self.compileArgs, self.inputFiles, self.linkArgs)
+        _logger.debug('objectFiles: %s\noutputFilename: %s',
+                      self.objectFiles, self.outputFilename)
         for srcFile in self.inputFiles:
-            _logger.debug('srcFile: {0}'.format(srcFile))
+            _logger.debug('srcFile: %s', srcFile)
             (objFile, bcFile) = self.getArtifactNames(srcFile)
-            _logger.debug('{0} ===> ({1}, {2})'.format(srcFile, objFile, bcFile))
-
-
+            _logger.debug('%s ===> (%s, %s)', srcFile, objFile, bcFile)