import os
import sys
import subprocess as sp
import re
<<<<<<< HEAD
=======
import pprint
import tempfile
import shutil
import argparse
>>>>>>> ea42d006

from .popenwrapper import Popen

from .compilers import llvmCompilerPathEnv
from .compilers import elfSectionName
from .compilers import darwinSegmentName
from .compilers import darwinSectionName

from .filetype import FileType

from .logconfig import *

import logging
import pprint
import tempfile
import shutil
import argparse

_logger = logConfig(__name__)


<<<<<<< HEAD
=======
def extraction():
    """ This is the entry point to extract-bc.
    """

    (success, pArgs) = extract_bc_args()

    if not success:
        return 1

    if sys.platform.startswith('freebsd') or  sys.platform.startswith('linux'):
        process_file_unix(pArgs)
    elif sys.platform.startswith('darwin'):
        process_file_darwin(pArgs)
    else:
        #iam: do we work on anything else?
        _logger.error('Unsupported or unrecognized platform: %s', sys.platform)
        return 1
>>>>>>> ea42d006


# Python 2 does not have exceptions automatically
# imported whereas python 3 does. Handle this
try:
    dir(UnicodeDecodeError)
except NameError:
  import exceptions

bitCodeArchiveExtension='bca'
moduleExtension='bc'

def getSectionSizeAndOffset(sectionName, filename):
    """Returns the size and offset of the section, both in bytes.

    Use objdump on the provided binary; parse out the fields
    to find the given section.  Parses the output,and
    extracts thesize and offset of that section (in bytes).
    """
    objdumpCmd = ['objdump', '-h', '-w', filename]
    objdumpProc = Popen(objdumpCmd, stdout=sp.PIPE)

    objdumpOutput = objdumpProc.communicate()[0]
    if objdumpProc.returncode != 0:
<<<<<<< HEAD
        logging.error('Could not dump %s' % filename)
=======
        _logger.error('Could not dump %s', filename)
>>>>>>> ea42d006
        sys.exit(-1)

    for line in [l.decode('utf-8') for l in objdumpOutput.splitlines()] :
        fields = line.split()
        if len(fields) <= 7:
            continue
        if fields[1] != sectionName:
            continue
        try:
            size = int(fields[2], 16)
            offset = int(fields[5], 16)
            return (size, offset)
        except ValueError:
            continue

    # The needed section could not be found
    logging.warning('Could not find "{0}" ELF section in "{1}", so skipping this entry.'.format(sectionName,filename))
    return None

def getSectionContent(size, offset, filename):
    """Reads the entire content of an ELF section into a string."""
    with open(filename, mode='rb') as f:
        f.seek(offset)
        d = ''
        try:
            c = f.read(size)
            d = c.decode('utf-8')
        except UnicodeDecodeError:
            logging.error('Failed to read section containing:')
            print(c)
            raise
        # The linker pads sections with null bytes; our real data
        # cannot have null bytes because it is just text.  Discard
        # nulls.
        return d.replace('\0', '')


<<<<<<< HEAD
"""
otool hexdata pattern. 
"""
otool_hexdata = re.compile('^(?:[0-9a-f]{8,16}\t)?([0-9a-f\s]+)$', re.IGNORECASE)
=======
# otool hexdata pattern.
otool_hexdata = re.compile(r'^(?:[0-9a-f]{8,16}\t)?([0-9a-f\s]+)$', re.IGNORECASE)
>>>>>>> ea42d006


def extract_section_darwin(inputFile):
    """Extracts the section as a string, the darwin version.

    Uses otool to extract the section, then processes it
    to a usable state.

    """
    retval = None
    
    otoolCmd  = ['otool', '-X', '-s', darwinSegmentName, darwinSectionName, inputFile]
    otoolProc = Popen(otoolCmd, stdout=sp.PIPE)

    otoolOutput = otoolProc.communicate()[0]
    if otoolProc.returncode != 0:
        logging.error('otool failed on %s' % inputFile)
        sys.exit(-1)

    lines = otoolOutput.splitlines()

    try:
        octets = []
        for line in lines:
            m = otool_hexdata.match(line)
            if not m:
                logging.debug('otool output:\n\t{0}\nDID NOT match expectations.'.format(line))
                continue
            octetline = m.group(1)
            octets.extend(octetline.split())
        retval = ''.join(octets).decode('hex').splitlines()
        if not retval:
            logging.error('{0} contained no {1} segment'.format(inputFile, darwinSegmentName))
    except Exception as e:
        logging.error('extract_section_darwin: {0}'.format(str(e)))
    return retval

def extract_section_linux(inputFile):
    """Extracts the section as a string, the *nix version."""
    val = getSectionSizeAndOffset(elfSectionName, inputFile)
    if val is None:
        return []
    (sectionSize, sectionOffset) = val
    content = getSectionContent(sectionSize, sectionOffset, inputFile)
    contents = content.split('\n')
    if not contents:
        logging.error('{0} contained no {1} section is empty'.format(inputFile, elfSectionName))
    return contents


def linkFiles(pArgs, fileNames):
    linkCmd = [ pArgs.llvmLinker, '-v' ] if pArgs.verboseFlag else [ pArgs.llvmLinker ]

    linkCmd.extend(['-o', pArgs.outputFile ])

    linkCmd.extend([x for x in fileNames if x != ''])
    logging.info('Writing output to {0}'.format(pArgs.outputFile))
    try:
        linkProc = Popen(linkCmd)
    except OSError as e:
        if e.errno == 2:
            errorMsg = 'Your llvm-link does not seem to be easy to find.\nEither install it or use the -l llvmLinker option.'
        else:
            errorMsg = 'OS error({0}): {1}'.format(e.errno, e.strerror)
        logging.error(errorMsg)
        raise Exception(errorMsg)

    else:
        exitCode = linkProc.wait()
        logging.info('{0} returned {1}'.format(pArgs.llvmLinker, str(exitCode)))
    return exitCode


def archiveFiles(pArgs, fileNames):
    retCode = 0
    # We do not want full paths in the archive so we need to chdir into each
    # bitcode's folder. Handle this by calling llvm-ar once for all bitcode
    # files in the same directory

    # Map of directory names to list of bitcode files in that directory
    dirToBCMap = {}
    for bitCodeFile in fileNames:
        dirName = os.path.dirname(bitCodeFile)
        basename = os.path.basename(bitCodeFile)
        if dirName in dirToBCMap:
            dirToBCMap[dirName].append(basename)
        else:
            dirToBCMap[dirName] = [ basename ]

    logging.debug('Built up directory to bitcode file list map:\n{0}'.format(
                   pprint.pformat(dirToBCMap)))

    for (dirname, bcList) in dirToBCMap.items():
        logging.debug('Changing directory to "{0}"'.format(dirname))
        os.chdir(dirname)
        larCmd = [pArgs.llvmArchiver, 'rs', pArgs.outputFile ] + bcList
        larProc = Popen(larCmd)
        retCode = larProc.wait()
        if retCode != 0:
          logging.error('Failed to execute:\n{0}'.format(pprint.pformat(larCmd)))
          break

    if retCode == 0:
        logging.info('Generated LLVM bitcode archive {0}'.format(pArgs.outputFile))
    else:
        logging.error('Failed to generate LLVM bitcode archive')

    return retCode


def handleExecutable(pArgs):

    fileNames = pArgs.extractor(pArgs.inputFile)

    if not fileNames:
        return 1

    if pArgs.manifestFlag:
        manifestFile = '{0}.llvm.manifest'.format(pArgs.inputFile)
        with open(manifestFile, 'w') as output:
            for f in fileNames:
                output.write('{0}\n'.format(f))

    if pArgs.outputFile is None:
        pArgs.outputFile = pArgs.inputFile + '.' + moduleExtension

    return linkFiles(pArgs, fileNames)




def handleArchive(pArgs):

    originalDir = os.getcwd() # This will be the destination

    pArgs.arCmd.append(pArgs.inputFile)

    # Make temporary directory to extract objects to
    tempDir = ''
<<<<<<< HEAD
    bitCodeFiles = [ ]
    retCode=0
=======
    bitCodeFiles = []

>>>>>>> ea42d006
    try:
        tempDir = tempfile.mkdtemp(suffix='wllvm')
        os.chdir(tempDir)

        # Extract objects from archive
        try:
            arP = Popen(pArgs.arCmd)
        except OSError as e:
            if e.errno == 2:
                errorMsg = 'Your ar does not seem to be easy to find.\n'
            else:
                errorMsg = 'OS error({0}): {1}'.format(e.errno, e.strerror)
            logging.error(errorMsg)
            raise Exception(errorMsg)

        arPE = arP.wait()

        if arPE != 0:
            errorMsg = 'Failed to execute archiver with command {0}'.format(pArgs.arCmd)
            logging.error(errorMsg)
            raise Exception(errorMsg)

        # Iterate over objects and examine their bitcode inserts
<<<<<<< HEAD
        for (root, dirs, files) in os.walk(tempDir):
           logging.debug('Exploring "{0}"'.format(root))
           for f in files:
               fPath = os.path.join(root, f)
               if FileType.getFileType(fPath) == pArgs.fileType:

                   # Extract bitcode locations from object
                   contents = pArgs.extractor(fPath)

                   for bcFile in contents:
                       if bcFile != '':
                           if not os.path.exists(bcFile):
                               logging.warning('{0} lists bitcode library "{1}" but it could not be found'.format(f, bcFile))
                           else:
                               bitCodeFiles.append(bcFile)
               else:
                   logging.info('Ignoring file "{0}" in archive'.format(f))

        logging.info('Found the following bitcode file names to build bitcode archive:\n{0}'.format(
            pprint.pformat(bitCodeFiles)))
=======
        for (root, _, files) in os.walk(tempDir):
            _logger.debug('Exploring "%s"', root)
            for f in files:
                fPath = os.path.join(root, f)
                if FileType.getFileType(fPath) == pArgs.fileType:

                    # Extract bitcode locations from object
                    contents = pArgs.extractor(fPath)

                    for bcFile in contents:
                        if bcFile != '':
                            if not os.path.exists(bcFile):
                                _logger.warning('%s lists bitcode library "%s" but it could not be found', f, bcFile)
                            else:
                                bitCodeFiles.append(bcFile)
                else:
                    _logger.info('Ignoring file "%s" in archive', f)

            _logger.info('Found the following bitcode file names to build bitcode archive:\n%s', pprint.pformat(bitCodeFiles))
>>>>>>> ea42d006

    finally:
        # Delete the temporary folder
        logging.debug('Deleting temporary folder "{0}"'.format(tempDir))
        shutil.rmtree(tempDir)

    #write the manifest file if asked for
    if pArgs.manifestFlag:
        manifestFile = '{0}.llvm.manifest'.format(pArgs.inputFile)
        with open(manifestFile, 'w') as output:
            for f in bitCodeFiles:
                output.write('{0}\n'.format(f))

    # Build bitcode archive
    os.chdir(originalDir)

    return buildArchive(pArgs, bitCodeFiles)

def buildArchive(pArgs, bitCodeFiles):

    if pArgs.bitcodeModuleFlag:

        # Pick output file path if outputFile not set
        if pArgs.outputFile is None:
            pArgs.outputFile = pArgs.inputFile
            pArgs.outputFile += '.' + moduleExtension

        logging.info('Writing output to {0}'.format(pArgs.outputFile))

        return linkFiles(pArgs, bitCodeFiles)

    else:

        # Pick output file path if outputFile not set
        if pArgs.outputFile is None:
            if pArgs.inputFile.endswith('.a'):
                # Strip off .a suffix
                pArgs.outputFile = pArgs.inputFile[:-2]
                pArgs.outputFile += '.' + bitCodeArchiveExtension

        logging.info('Writing output to {0}'.format(pArgs.outputFile))

        return archiveFiles(pArgs, bitCodeFiles)


class ExtractedArgs:

    fileType = None

    extractor = None

    arCmd = None


def extract_bc_args():

    # do we need a path in front?
    llvmToolPrefix = os.getenv(llvmCompilerPathEnv)
    if not llvmToolPrefix:
        llvmToolPrefix = ''

    # is our linker called something different?
    llvmLinkerName = os.getenv('LLVM_LINK_NAME')
    if not llvmLinkerName:
        llvmLinkerName = 'llvm-link'
    llvmLinker = os.path.join(llvmToolPrefix, llvmLinkerName)

    # is our archiver called something different?
    llvmArchiverName = os.getenv('LLVM_AR_NAME')
    if not llvmArchiverName:
        llvmArchiverName = 'llvm-ar'
    llvmArchiver = os.path.join(llvmToolPrefix, llvmArchiverName)

    parser = argparse.ArgumentParser(description=__doc__)
    parser.add_argument(dest='inputFile',
                        help='A binary produced by wllvm/wllvm++')
    parser.add_argument('--linker','-l',
                        dest='llvmLinker',
                        help='The LLVM bitcode linker to use. Default "%(default)s"',
                        default=llvmLinker)
    parser.add_argument('--archiver','-a',
                        dest='llvmArchiver',
                        help='The LLVM bitcode archiver to use. Default "%(default)s"',
                        default=llvmArchiver)
    parser.add_argument('--verbose','-v',
                        dest='verboseFlag',
                        help='Call the external procedures in verbose mode.',
                        action="store_true")
    parser.add_argument('--manifest', '-m',
                        dest='manifestFlag',
                        help='Write a manifest file listing all the .bc files used.',
                        action='store_true')
    parser.add_argument('--bitcode', '-b',
                        dest='bitcodeModuleFlag',
                        help='Extract a bitcode module rather than an archive. ' +
                        'Only useful when extracting from an archive.',
                        action='store_true')
    parser.add_argument('--output','-o',
                        dest='outputFile',
                        help='The output file. Defaults to a file in the same directory ' +
                             'as the input with the same name as the input but with an ' +
                             'added file extension (.'+ moduleExtension + ' for bitcode '+
                             'modules and .' + bitCodeArchiveExtension +' for bitcode archives)',
                        default=None)
    pArgs = parser.parse_args(namespace=ExtractedArgs())


    # Check file exists
    if not os.path.exists(pArgs.inputFile):
        logging.error('File "{0}" does not exist.'.format(pArgs.inputFile))
        return (False, None)

    pArgs.inputFile = os.path.abspath(pArgs.inputFile)


    # Check output destitionation if set
    outputFile = pArgs.outputFile
    if outputFile != None:
      # Get Absolute output path
      outputFile = os.path.abspath(outputFile)
      if not os.path.exists(os.path.dirname(outputFile)):
        logging.error('Output directory "{0}" does not exist.'.format(os.path.dirname(outputFile)))
        return (False, None)

    pArgs.output = outputFile

    return (True, pArgs)


def extraction(args):

    (success, pArgs) = extract_bc_args(args)

    if not success:
        return 1

    if ( sys.platform.startswith('freebsd') or  sys.platform.startswith('linux') ):

        process_file_unix(pArgs)

    elif sys.platform.startswith('darwin'):

        process_file_darwin(pArgs)

    else:
        #iam: do we work on anything else?
        logging.error('Unsupported or unrecognized platform: {0}'.format(sys.platform))
        return 1


def process_file_unix(pArgs):

    ft = FileType.getFileType(pArgs.inputFile)
    logging.debug('Detected file type is {0}'.format(FileType.revMap[ft]))

    pArgs.arCmd   =  ['ar', 'xv'] if pArgs.verboseFlag else ['ar', 'x']
    pArgs.extractor = extract_section_linux
    pArgs.fileType = FileType.ELF_OBJECT

    if ft == FileType.ELF_EXECUTABLE or ft == FileType.ELF_SHARED or ft == FileType.ELF_OBJECT:
        logging.info('Generating LLVM Bitcode module')
        return handleExecutable(pArgs)
    elif ft == FileType.ARCHIVE:
        if pArgs.bitcodeModuleFlag:
            logging.info('Generating LLVM Bitcode module from an archive')
        else:
            logging.info('Generating LLVM Bitcode archive from an archive')
        return handleArchive(pArgs)
    else:
        logging.error('File "{0}" of type {1} cannot be used'.format(pArgs.inputFile, FileType.revMap[ft]))
        return 1



def process_file_darwin(pArgs):

    ft = FileType.getFileType(pArgs.inputFile)
    logging.debug('Detected file type is {0}'.format(FileType.revMap[ft]))

    pArgs.arCmd   =  ['ar', '-x', '-v'] if pArgs.verboseFlag else ['ar', '-x']
    pArgs.extractor = extract_section_darwin
    pArgs.fileType =  FileType.MACH_OBJECT

    if ft == FileType.MACH_EXECUTABLE or ft == FileType.MACH_SHARED or ft == FileType.MACH_OBJECT:
        logging.info('Generating LLVM Bitcode module')
        return handleExecutable(pArgs)
    elif ft == FileType.ARCHIVE:
        if pArgs.bitcodeModuleFlag:
            logging.info('Generating LLVM Bitcode module from an archive')
        else:
            logging.info('Generating LLVM Bitcode archive from an archive')
        return handleArchive(pArgs)
    else:
        logging.error('File "{0}" of type {1} cannot be used'.format(pArgs.inputFile, FileType.revMap[ft]))
        return 1
<|MERGE_RESOLUTION|>--- conflicted
+++ resolved
@@ -2,13 +2,10 @@
 import sys
 import subprocess as sp
 import re
-<<<<<<< HEAD
-=======
 import pprint
 import tempfile
 import shutil
 import argparse
->>>>>>> ea42d006
 
 from .popenwrapper import Popen
 
@@ -19,19 +16,12 @@
 
 from .filetype import FileType
 
-from .logconfig import *
-
-import logging
-import pprint
-import tempfile
-import shutil
-import argparse
+from .logconfig import logConfig
+
 
 _logger = logConfig(__name__)
 
 
-<<<<<<< HEAD
-=======
 def extraction():
     """ This is the entry point to extract-bc.
     """
@@ -49,18 +39,11 @@
         #iam: do we work on anything else?
         _logger.error('Unsupported or unrecognized platform: %s', sys.platform)
         return 1
->>>>>>> ea42d006
-
-
-# Python 2 does not have exceptions automatically
-# imported whereas python 3 does. Handle this
-try:
-    dir(UnicodeDecodeError)
-except NameError:
-  import exceptions
-
-bitCodeArchiveExtension='bca'
-moduleExtension='bc'
+
+
+
+bitCodeArchiveExtension = 'bca'
+moduleExtension = 'bc'
 
 def getSectionSizeAndOffset(sectionName, filename):
     """Returns the size and offset of the section, both in bytes.
@@ -74,14 +57,10 @@
 
     objdumpOutput = objdumpProc.communicate()[0]
     if objdumpProc.returncode != 0:
-<<<<<<< HEAD
-        logging.error('Could not dump %s' % filename)
-=======
         _logger.error('Could not dump %s', filename)
->>>>>>> ea42d006
         sys.exit(-1)
 
-    for line in [l.decode('utf-8') for l in objdumpOutput.splitlines()] :
+    for line in [l.decode('utf-8') for l in objdumpOutput.splitlines()]:
         fields = line.split()
         if len(fields) <= 7:
             continue
@@ -95,7 +74,7 @@
             continue
 
     # The needed section could not be found
-    logging.warning('Could not find "{0}" ELF section in "{1}", so skipping this entry.'.format(sectionName,filename))
+    _logger.warning('Could not find "%s" ELF section in "%s", so skipping this entry.', sectionName, filename)
     return None
 
 def getSectionContent(size, offset, filename):
@@ -107,8 +86,8 @@
             c = f.read(size)
             d = c.decode('utf-8')
         except UnicodeDecodeError:
-            logging.error('Failed to read section containing:')
-            print(c)
+            _logger.error('Failed to read section containing:')
+            print c
             raise
         # The linker pads sections with null bytes; our real data
         # cannot have null bytes because it is just text.  Discard
@@ -116,15 +95,8 @@
         return d.replace('\0', '')
 
 
-<<<<<<< HEAD
-"""
-otool hexdata pattern. 
-"""
-otool_hexdata = re.compile('^(?:[0-9a-f]{8,16}\t)?([0-9a-f\s]+)$', re.IGNORECASE)
-=======
 # otool hexdata pattern.
 otool_hexdata = re.compile(r'^(?:[0-9a-f]{8,16}\t)?([0-9a-f\s]+)$', re.IGNORECASE)
->>>>>>> ea42d006
 
 
 def extract_section_darwin(inputFile):
@@ -135,13 +107,13 @@
 
     """
     retval = None
-    
-    otoolCmd  = ['otool', '-X', '-s', darwinSegmentName, darwinSectionName, inputFile]
+
+    otoolCmd = ['otool', '-X', '-s', darwinSegmentName, darwinSectionName, inputFile]
     otoolProc = Popen(otoolCmd, stdout=sp.PIPE)
 
     otoolOutput = otoolProc.communicate()[0]
     if otoolProc.returncode != 0:
-        logging.error('otool failed on %s' % inputFile)
+        _logger.error('otool failed on %s', inputFile)
         sys.exit(-1)
 
     lines = otoolOutput.splitlines()
@@ -151,15 +123,15 @@
         for line in lines:
             m = otool_hexdata.match(line)
             if not m:
-                logging.debug('otool output:\n\t{0}\nDID NOT match expectations.'.format(line))
+                _logger.debug('otool output:\n\t%s\nDID NOT match expectations.', line)
                 continue
             octetline = m.group(1)
             octets.extend(octetline.split())
         retval = ''.join(octets).decode('hex').splitlines()
         if not retval:
-            logging.error('{0} contained no {1} segment'.format(inputFile, darwinSegmentName))
+            _logger.error('%s contained no %s segment', inputFile, darwinSegmentName)
     except Exception as e:
-        logging.error('extract_section_darwin: {0}'.format(str(e)))
+        _logger.error('extract_section_darwin: %s', str(e))
     return retval
 
 def extract_section_linux(inputFile):
@@ -171,17 +143,17 @@
     content = getSectionContent(sectionSize, sectionOffset, inputFile)
     contents = content.split('\n')
     if not contents:
-        logging.error('{0} contained no {1} section is empty'.format(inputFile, elfSectionName))
+        _logger.error('%s contained no %s. section is empty', inputFile, elfSectionName)
     return contents
 
 
 def linkFiles(pArgs, fileNames):
-    linkCmd = [ pArgs.llvmLinker, '-v' ] if pArgs.verboseFlag else [ pArgs.llvmLinker ]
-
-    linkCmd.extend(['-o', pArgs.outputFile ])
+    linkCmd = [pArgs.llvmLinker, '-v'] if pArgs.verboseFlag else [pArgs.llvmLinker]
+
+    linkCmd.extend(['-o', pArgs.outputFile])
 
     linkCmd.extend([x for x in fileNames if x != ''])
-    logging.info('Writing output to {0}'.format(pArgs.outputFile))
+    _logger.info('Writing output to %s', pArgs.outputFile)
     try:
         linkProc = Popen(linkCmd)
     except OSError as e:
@@ -189,12 +161,12 @@
             errorMsg = 'Your llvm-link does not seem to be easy to find.\nEither install it or use the -l llvmLinker option.'
         else:
             errorMsg = 'OS error({0}): {1}'.format(e.errno, e.strerror)
-        logging.error(errorMsg)
+        _logger.error(errorMsg)
         raise Exception(errorMsg)
 
     else:
         exitCode = linkProc.wait()
-        logging.info('{0} returned {1}'.format(pArgs.llvmLinker, str(exitCode)))
+        _logger.info('%s returned %s', pArgs.llvmLinker, str(exitCode))
     return exitCode
 
 
@@ -212,25 +184,24 @@
         if dirName in dirToBCMap:
             dirToBCMap[dirName].append(basename)
         else:
-            dirToBCMap[dirName] = [ basename ]
-
-    logging.debug('Built up directory to bitcode file list map:\n{0}'.format(
-                   pprint.pformat(dirToBCMap)))
+            dirToBCMap[dirName] = [basename]
+
+    _logger.debug('Built up directory to bitcode file list map:\n%s', pprint.pformat(dirToBCMap))
 
     for (dirname, bcList) in dirToBCMap.items():
-        logging.debug('Changing directory to "{0}"'.format(dirname))
+        _logger.debug('Changing directory to "%s"', dirname)
         os.chdir(dirname)
-        larCmd = [pArgs.llvmArchiver, 'rs', pArgs.outputFile ] + bcList
+        larCmd = [pArgs.llvmArchiver, 'rs', pArgs.outputFile] + bcList
         larProc = Popen(larCmd)
         retCode = larProc.wait()
         if retCode != 0:
-          logging.error('Failed to execute:\n{0}'.format(pprint.pformat(larCmd)))
-          break
+            _logger.error('Failed to execute:\n%s', pprint.pformat(larCmd))
+            break
 
     if retCode == 0:
-        logging.info('Generated LLVM bitcode archive {0}'.format(pArgs.outputFile))
-    else:
-        logging.error('Failed to generate LLVM bitcode archive')
+        _logger.info('Generated LLVM bitcode archive %s', pArgs.outputFile)
+    else:
+        _logger.error('Failed to generate LLVM bitcode archive')
 
     return retCode
 
@@ -264,13 +235,8 @@
 
     # Make temporary directory to extract objects to
     tempDir = ''
-<<<<<<< HEAD
-    bitCodeFiles = [ ]
-    retCode=0
-=======
     bitCodeFiles = []
 
->>>>>>> ea42d006
     try:
         tempDir = tempfile.mkdtemp(suffix='wllvm')
         os.chdir(tempDir)
@@ -283,39 +249,17 @@
                 errorMsg = 'Your ar does not seem to be easy to find.\n'
             else:
                 errorMsg = 'OS error({0}): {1}'.format(e.errno, e.strerror)
-            logging.error(errorMsg)
+            _logger.error(errorMsg)
             raise Exception(errorMsg)
 
         arPE = arP.wait()
 
         if arPE != 0:
             errorMsg = 'Failed to execute archiver with command {0}'.format(pArgs.arCmd)
-            logging.error(errorMsg)
+            _logger.error(errorMsg)
             raise Exception(errorMsg)
 
         # Iterate over objects and examine their bitcode inserts
-<<<<<<< HEAD
-        for (root, dirs, files) in os.walk(tempDir):
-           logging.debug('Exploring "{0}"'.format(root))
-           for f in files:
-               fPath = os.path.join(root, f)
-               if FileType.getFileType(fPath) == pArgs.fileType:
-
-                   # Extract bitcode locations from object
-                   contents = pArgs.extractor(fPath)
-
-                   for bcFile in contents:
-                       if bcFile != '':
-                           if not os.path.exists(bcFile):
-                               logging.warning('{0} lists bitcode library "{1}" but it could not be found'.format(f, bcFile))
-                           else:
-                               bitCodeFiles.append(bcFile)
-               else:
-                   logging.info('Ignoring file "{0}" in archive'.format(f))
-
-        logging.info('Found the following bitcode file names to build bitcode archive:\n{0}'.format(
-            pprint.pformat(bitCodeFiles)))
-=======
         for (root, _, files) in os.walk(tempDir):
             _logger.debug('Exploring "%s"', root)
             for f in files:
@@ -335,11 +279,10 @@
                     _logger.info('Ignoring file "%s" in archive', f)
 
             _logger.info('Found the following bitcode file names to build bitcode archive:\n%s', pprint.pformat(bitCodeFiles))
->>>>>>> ea42d006
 
     finally:
         # Delete the temporary folder
-        logging.debug('Deleting temporary folder "{0}"'.format(tempDir))
+        _logger.debug('Deleting temporary folder "%s"', tempDir)
         shutil.rmtree(tempDir)
 
     #write the manifest file if asked for
@@ -363,7 +306,7 @@
             pArgs.outputFile = pArgs.inputFile
             pArgs.outputFile += '.' + moduleExtension
 
-        logging.info('Writing output to {0}'.format(pArgs.outputFile))
+        _logger.info('Writing output to %s', pArgs.outputFile)
 
         return linkFiles(pArgs, bitCodeFiles)
 
@@ -376,18 +319,20 @@
                 pArgs.outputFile = pArgs.inputFile[:-2]
                 pArgs.outputFile += '.' + bitCodeArchiveExtension
 
-        logging.info('Writing output to {0}'.format(pArgs.outputFile))
+        _logger.info('Writing output to %s', pArgs.outputFile)
 
         return archiveFiles(pArgs, bitCodeFiles)
 
 
-class ExtractedArgs:
-
-    fileType = None
-
-    extractor = None
-
-    arCmd = None
+class ExtractedArgs(object):
+
+    def __init__(self):
+        self.fileType = None
+        self.outputFile = None
+        self.inputFile = None
+        self.output = None
+        self.extractor = None
+        self.arCmd = None
 
 
 def extract_bc_args():
@@ -412,15 +357,15 @@
     parser = argparse.ArgumentParser(description=__doc__)
     parser.add_argument(dest='inputFile',
                         help='A binary produced by wllvm/wllvm++')
-    parser.add_argument('--linker','-l',
+    parser.add_argument('--linker', '-l',
                         dest='llvmLinker',
                         help='The LLVM bitcode linker to use. Default "%(default)s"',
                         default=llvmLinker)
-    parser.add_argument('--archiver','-a',
+    parser.add_argument('--archiver', '-a',
                         dest='llvmArchiver',
                         help='The LLVM bitcode archiver to use. Default "%(default)s"',
                         default=llvmArchiver)
-    parser.add_argument('--verbose','-v',
+    parser.add_argument('--verbose', '-v',
                         dest='verboseFlag',
                         help='Call the external procedures in verbose mode.',
                         action="store_true")
@@ -433,19 +378,19 @@
                         help='Extract a bitcode module rather than an archive. ' +
                         'Only useful when extracting from an archive.',
                         action='store_true')
-    parser.add_argument('--output','-o',
+    parser.add_argument('--output', '-o',
                         dest='outputFile',
                         help='The output file. Defaults to a file in the same directory ' +
-                             'as the input with the same name as the input but with an ' +
-                             'added file extension (.'+ moduleExtension + ' for bitcode '+
-                             'modules and .' + bitCodeArchiveExtension +' for bitcode archives)',
+                        'as the input with the same name as the input but with an ' +
+                        'added file extension (.'+ moduleExtension + ' for bitcode '+
+                        'modules and .' + bitCodeArchiveExtension +' for bitcode archives)',
                         default=None)
     pArgs = parser.parse_args(namespace=ExtractedArgs())
 
 
     # Check file exists
     if not os.path.exists(pArgs.inputFile):
-        logging.error('File "{0}" does not exist.'.format(pArgs.inputFile))
+        _logger.error('File "%s" does not exist.', pArgs.inputFile)
         return (False, None)
 
     pArgs.inputFile = os.path.abspath(pArgs.inputFile)
@@ -454,58 +399,39 @@
     # Check output destitionation if set
     outputFile = pArgs.outputFile
     if outputFile != None:
-      # Get Absolute output path
-      outputFile = os.path.abspath(outputFile)
-      if not os.path.exists(os.path.dirname(outputFile)):
-        logging.error('Output directory "{0}" does not exist.'.format(os.path.dirname(outputFile)))
-        return (False, None)
+        # Get Absolute output path
+        outputFile = os.path.abspath(outputFile)
+        if not os.path.exists(os.path.dirname(outputFile)):
+            _logger.error('Output directory "%s" does not exist.', os.path.dirname(outputFile))
+            return (False, None)
 
     pArgs.output = outputFile
 
     return (True, pArgs)
 
 
-def extraction(args):
-
-    (success, pArgs) = extract_bc_args(args)
-
-    if not success:
-        return 1
-
-    if ( sys.platform.startswith('freebsd') or  sys.platform.startswith('linux') ):
-
-        process_file_unix(pArgs)
-
-    elif sys.platform.startswith('darwin'):
-
-        process_file_darwin(pArgs)
-
-    else:
-        #iam: do we work on anything else?
-        logging.error('Unsupported or unrecognized platform: {0}'.format(sys.platform))
-        return 1
 
 
 def process_file_unix(pArgs):
 
     ft = FileType.getFileType(pArgs.inputFile)
-    logging.debug('Detected file type is {0}'.format(FileType.revMap[ft]))
-
-    pArgs.arCmd   =  ['ar', 'xv'] if pArgs.verboseFlag else ['ar', 'x']
+    _logger.debug('Detected file type is %s', FileType.revMap[ft])
+
+    pArgs.arCmd = ['ar', 'xv'] if pArgs.verboseFlag else ['ar', 'x']
     pArgs.extractor = extract_section_linux
     pArgs.fileType = FileType.ELF_OBJECT
 
     if ft == FileType.ELF_EXECUTABLE or ft == FileType.ELF_SHARED or ft == FileType.ELF_OBJECT:
-        logging.info('Generating LLVM Bitcode module')
+        _logger.info('Generating LLVM Bitcode module')
         return handleExecutable(pArgs)
     elif ft == FileType.ARCHIVE:
         if pArgs.bitcodeModuleFlag:
-            logging.info('Generating LLVM Bitcode module from an archive')
+            _logger.info('Generating LLVM Bitcode module from an archive')
         else:
-            logging.info('Generating LLVM Bitcode archive from an archive')
+            _logger.info('Generating LLVM Bitcode archive from an archive')
         return handleArchive(pArgs)
     else:
-        logging.error('File "{0}" of type {1} cannot be used'.format(pArgs.inputFile, FileType.revMap[ft]))
+        _logger.error('File "%s" of type %s cannot be used', pArgs.inputFile, FileType.revMap[ft])
         return 1
 
 
@@ -513,21 +439,21 @@
 def process_file_darwin(pArgs):
 
     ft = FileType.getFileType(pArgs.inputFile)
-    logging.debug('Detected file type is {0}'.format(FileType.revMap[ft]))
-
-    pArgs.arCmd   =  ['ar', '-x', '-v'] if pArgs.verboseFlag else ['ar', '-x']
+    _logger.debug('Detected file type is %s', FileType.revMap[ft])
+
+    pArgs.arCmd = ['ar', '-x', '-v'] if pArgs.verboseFlag else ['ar', '-x']
     pArgs.extractor = extract_section_darwin
-    pArgs.fileType =  FileType.MACH_OBJECT
+    pArgs.fileType = FileType.MACH_OBJECT
 
     if ft == FileType.MACH_EXECUTABLE or ft == FileType.MACH_SHARED or ft == FileType.MACH_OBJECT:
-        logging.info('Generating LLVM Bitcode module')
+        _logger.info('Generating LLVM Bitcode module')
         return handleExecutable(pArgs)
     elif ft == FileType.ARCHIVE:
         if pArgs.bitcodeModuleFlag:
-            logging.info('Generating LLVM Bitcode module from an archive')
+            _logger.info('Generating LLVM Bitcode module from an archive')
         else:
-            logging.info('Generating LLVM Bitcode archive from an archive')
+            _logger.info('Generating LLVM Bitcode archive from an archive')
         return handleArchive(pArgs)
     else:
-        logging.error('File "{0}" of type {1} cannot be used'.format(pArgs.inputFile, FileType.revMap[ft]))
-        return 1
+        _logger.error('File "%s" of type %s cannot be used', pArgs.inputFile, FileType.revMap[ft])
+        return 1